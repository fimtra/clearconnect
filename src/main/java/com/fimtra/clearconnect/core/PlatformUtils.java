/*
 * Copyright (c) 2013 Ramon Servadei, Paul Mackinlay, Fimtra
 * 
 * Licensed under the Apache License, Version 2.0 (the "License");
 * you may not use this file except in compliance with the License.
 * You may obtain a copy of the License at
 *
 *    http://www.apache.org/licenses/LICENSE-2.0
 *    
 * Unless required by applicable law or agreed to in writing, software
 * distributed under the License is distributed on an "AS IS" BASIS,
 * WITHOUT WARRANTIES OR CONDITIONS OF ANY KIND, either express or implied.
 * See the License for the specific language governing permissions and
 * limitations under the License.
 */
package com.fimtra.clearconnect.core;

import java.net.URL;
import java.util.Enumeration;
import java.util.HashMap;
import java.util.HashSet;
import java.util.Iterator;
import java.util.Map;
import java.util.Map.Entry;
import java.util.Set;
import java.util.concurrent.CountDownLatch;
import java.util.concurrent.TimeUnit;
import java.util.concurrent.atomic.AtomicReference;
import java.util.jar.JarFile;

import com.fimtra.channel.TransportTechnologyEnum;
import com.fimtra.clearconnect.IPlatformServiceComponent;
import com.fimtra.clearconnect.WireProtocolEnum;
import com.fimtra.clearconnect.core.PlatformRegistry.ServiceInfoRecordFields;
import com.fimtra.clearconnect.event.IProxyConnectionListener;
import com.fimtra.clearconnect.event.IRecordAvailableListener;
import com.fimtra.clearconnect.event.IRecordConnectionStatusListener;
import com.fimtra.clearconnect.event.IRecordSubscriptionListener;
import com.fimtra.clearconnect.event.IRecordSubscriptionListener.SubscriptionInfo;
import com.fimtra.clearconnect.event.IRpcAvailableListener;
import com.fimtra.clearconnect.event.IServiceAvailableListener;
import com.fimtra.clearconnect.event.IServiceConnectionStatusListener;
import com.fimtra.clearconnect.event.IServiceInstanceAvailableListener;
import com.fimtra.datafission.DataFissionProperties;
import com.fimtra.datafission.ICodec;
import com.fimtra.datafission.IObserverContext;
import com.fimtra.datafission.IObserverContext.ISystemRecordNames;
import com.fimtra.datafission.IObserverContext.ISystemRecordNames.IContextConnectionsRecordFields;
import com.fimtra.datafission.IRecord;
import com.fimtra.datafission.IRecordChange;
import com.fimtra.datafission.IRecordListener;
import com.fimtra.datafission.IRpcInstance;
import com.fimtra.datafission.IRpcInstance.ExecutionException;
import com.fimtra.datafission.IRpcInstance.TimeOutException;
import com.fimtra.datafission.IValue;
<<<<<<< HEAD
=======
import com.fimtra.datafission.core.CoalescingRecordListener;
import com.fimtra.datafission.core.CoalescingRecordListener.CachePolicyEnum;
>>>>>>> bcc5b22e
import com.fimtra.datafission.core.ContextUtils;
import com.fimtra.datafission.core.IStatusAttribute;
import com.fimtra.datafission.core.IStatusAttribute.Connection;
import com.fimtra.datafission.core.ProxyContext;
import com.fimtra.datafission.core.RpcInstance;
import com.fimtra.datafission.field.LongValue;
import com.fimtra.datafission.field.TextValue;
import com.fimtra.tcpchannel.TcpChannelUtils;
import com.fimtra.util.ClassUtils;
import com.fimtra.util.Log;
import com.fimtra.util.NotifyingCache;
import com.fimtra.util.ObjectUtils;
import com.fimtra.util.SystemUtils;
import com.fimtra.util.ThreadUtils;
import com.fimtra.util.is;

/**
 * Holds general utility methods used by various components in the platform core.
 * 
 * @author Ramon Servadei, Paul Mackinlay
 */
public class PlatformUtils
{
    public final static String VERSION;
    static
    {
        String version = "";
        try
        {
            final Enumeration<URL> manifests = PlatformUtils.class.getClassLoader().getResources(JarFile.MANIFEST_NAME);
            while (manifests.hasMoreElements())
            {
                version = ClassUtils.getManifestEntriesAsString(manifests.nextElement(), ClassUtils.fimtraVersionKeys);
                if (version.toLowerCase().contains("clearconnect@fimtra.com"))
                {
                    final String[] tokens = version.split(SystemUtils.lineSeparator());
                    for (String token : tokens)
                    {
                        if (token.toLowerCase().startsWith("version"))
                        {
                            version = token;
                            break;
                        }
                    }
                    break;
                }
            }
        }
        catch (Exception e)
        {
            Log.log(ClassUtils.class, "Could not get manifest resources", e);
        }

        final StringBuilder sb = new StringBuilder();
        sb.append("ClearConnect").append(SystemUtils.lineSeparator());
        sb.append(version).append(SystemUtils.lineSeparator());
        sb.append("Developers: ramon.servadei@fimtra.com, paul.mackinlay@fimtra.com, james.lupton@fimtra.com").append(
            SystemUtils.lineSeparator());
        sb.append("Localhost IP: ").append(TcpChannelUtils.LOCALHOST_IP).append(SystemUtils.lineSeparator());
        sb.append("Core thread count: ").append(DataFissionProperties.Values.CORE_THREAD_COUNT).append(
            SystemUtils.lineSeparator());
        sb.append("RPC thread count: ").append(DataFissionProperties.Values.RPC_THREAD_COUNT).append(
            SystemUtils.lineSeparator());
        sb.append("CPU count: ").append(Runtime.getRuntime().availableProcessors());
        Log.banner(PlatformUtils.class, sb.toString());

        String versionNumber = "?.?.?";
        for (int i = 0; i < version.length(); i++)
        {
            if (Character.isDigit(version.charAt(i)))
            {
                versionNumber = version.substring(i);
                break;
            }
        }
        VERSION = versionNumber;
    }

    public static final TextValue OK = TextValue.valueOf("OK");
    static final String SERVICE_INSTANCE_PREFIX = "[";
    static final String SERVICE_INSTANCE_SUFFIX = "]";
    static final String SERVICE_CLIENT_DELIMITER = "->";

    /**
     * Used to provide an efficient "one-shot" latch
     * 
     * @author Ramon Servadei
     */
    private static final class OneShotLatch
    {
        CountDownLatch latch;

        OneShotLatch()
        {
            this.latch = new CountDownLatch(1);
        }

        void countDown()
        {
            if (this.latch != null)
            {
                this.latch.countDown();
            }
        }

        boolean await(long timeout, TimeUnit unit) throws InterruptedException
        {
            if (this.latch != null)
            {
                try
                {
                    return this.latch.await(timeout, unit);
                }
                finally
                {
                    this.latch = null;
                }
            }
            return false;
        }
    }

    /**
     * Construct a {@link NotifyingCache} that handles when services are discovered.
     */
    static NotifyingCache<IServiceAvailableListener, String> createServiceAvailableNotifyingCache(
        final IObserverContext context, String servicesRecordName, final Object logContext)
    {
        final OneShotLatch updateWaitLatch = new OneShotLatch();
        final NotifyingCache<IServiceAvailableListener, String> serviceAvailableListeners =
            new NotifyingCache<IServiceAvailableListener, String>(context.getUtilityExecutor())
            {
                @Override
                protected void notifyListenerDataAdded(IServiceAvailableListener listener, String key, String data)
                {
                    listener.onServiceAvailable(data);
                }

                @Override
                protected void notifyListenerDataRemoved(IServiceAvailableListener listener, String key, String data)
                {
                    listener.onServiceUnavailable(data);
                }
            };
        context.addObserver(new IRecordListener()
        {
            @Override
            public void onChange(IRecord imageCopy, IRecordChange atomicChange)
            {
                Set<String> newServices = atomicChange.getPutEntries().keySet();
                for (String serviceFamily : newServices)
                {
                    if (ContextUtils.isSystemRecordName(serviceFamily))
                    {
                        continue;
                    }
                    if (serviceAvailableListeners.notifyListenersDataAdded(serviceFamily, serviceFamily))
                    {
                        Log.log(logContext, "Service available (discovered): '", serviceFamily, "'");
                    }
                }
                Set<String> removedServices = atomicChange.getRemovedEntries().keySet();
                for (String serviceFamily : removedServices)
                {
                    if (ContextUtils.isSystemRecordName(serviceFamily))
                    {
                        continue;
                    }
                    if (serviceAvailableListeners.notifyListenersDataRemoved(serviceFamily, serviceFamily))
                    {
                        Log.log(logContext, "Service unavailable (lost): '", serviceFamily, "'");
                    }
                }
                updateWaitLatch.countDown();
            }
<<<<<<< HEAD
        }, servicesRecordName);
=======
        }, context.getName() + "-" + servicesRecordName, CachePolicyEnum.NO_IMAGE_NEEDED), servicesRecordName);
>>>>>>> bcc5b22e
        awaitUpdateLatch(logContext, servicesRecordName, updateWaitLatch);
        return serviceAvailableListeners;
    }

    /**
     * Construct a {@link NotifyingCache} that handles when services INSTANCES are discovered.
     */
    static NotifyingCache<IServiceInstanceAvailableListener, String> createServiceInstanceAvailableNotifyingCache(
        final IObserverContext context, String serviceInstancesPerServiceRecordName, final Object logContext)
    {
        final OneShotLatch updateWaitLatch = new OneShotLatch();
        final NotifyingCache<IServiceInstanceAvailableListener, String> serviceInstanceAvailableListeners =
            new NotifyingCache<IServiceInstanceAvailableListener, String>(context.getUtilityExecutor())
            {
                @Override
                protected void notifyListenerDataAdded(IServiceInstanceAvailableListener listener, String key,
                    String data)
                {
                    listener.onServiceInstanceAvailable(data);
                }

                @Override
                protected void notifyListenerDataRemoved(IServiceInstanceAvailableListener listener, String key,
                    String data)
                {
                    listener.onServiceInstanceUnavailable(data);
                }
            };
        context.addObserver(new IRecordListener()
        {
            @Override
            public void onChange(IRecord imageCopy, IRecordChange atomicChange)
            {
                /*
                 * sub-map key: serviceFamily sub-map structure: {key=service member name (NOT the
                 * service instance ID), value=system time when registered/last used}
                 */
                IRecordChange changesForService;
                String serviceInstanceId;
                for (String serviceFamily : atomicChange.getSubMapKeys())
                {
                    changesForService = atomicChange.getSubMapAtomicChange(serviceFamily);
                    Set<String> newServices = changesForService.getPutEntries().keySet();
                    for (String serviceMember : newServices)
                    {
                        serviceInstanceId =
                            PlatformUtils.composePlatformServiceInstanceID(serviceFamily, serviceMember);
                        if (serviceInstanceAvailableListeners.notifyListenersDataAdded(serviceInstanceId,
                            serviceInstanceId))
                        {
                            Log.log(logContext, "Service instance available (discovered): '", serviceInstanceId, "'");
                        }
                    }
                    Set<String> removedServices = changesForService.getRemovedEntries().keySet();
                    for (String serviceMember : removedServices)
                    {
                        serviceInstanceId =
                            PlatformUtils.composePlatformServiceInstanceID(serviceFamily, serviceMember);
                        if (serviceInstanceAvailableListeners.notifyListenersDataRemoved(serviceInstanceId,
                            serviceInstanceId))
                        {
                            Log.log(logContext, "Service instance unavailable (lost): '", serviceInstanceId, "'");
                        }
                    }
                }
                updateWaitLatch.countDown();
            }
        }, serviceInstancesPerServiceRecordName);
        awaitUpdateLatch(logContext, serviceInstancesPerServiceRecordName, updateWaitLatch);
        return serviceInstanceAvailableListeners;
    }

    /**
     * Construct a {@link NotifyingCache} that handles when records are added or removed from the
     * context.
     */
    static NotifyingCache<IRecordAvailableListener, String> createRecordAvailableNotifyingCache(
        final IObserverContext context, String contextRecordsRecordName, final Object logContext)
    {
        final OneShotLatch updateWaitLatch = new OneShotLatch();
        final NotifyingCache<IRecordAvailableListener, String> recordAvailableNotifyingCache =
            new NotifyingCache<IRecordAvailableListener, String>(context.getUtilityExecutor())
            {
                @Override
                protected void notifyListenerDataAdded(IRecordAvailableListener listener, String key, String data)
                {
                    listener.onRecordAvailable(data);
                }

                @Override
                protected void notifyListenerDataRemoved(IRecordAvailableListener listener, String key, String data)
                {
                    listener.onRecordUnavailable(data);
                }
            };
        context.addObserver(new IRecordListener()
        {
            @Override
            public void onChange(IRecord imageCopy, final IRecordChange atomicChange)
            {
                Set<String> newRecords = atomicChange.getPutEntries().keySet();
                for (String recordName : newRecords)
                {
                    recordAvailableNotifyingCache.notifyListenersDataAdded(recordName, recordName);
                }
                Set<String> removedRecords = atomicChange.getRemovedEntries().keySet();
                for (String recordName : removedRecords)
                {
                    recordAvailableNotifyingCache.notifyListenersDataRemoved(recordName, recordName);
                }
                updateWaitLatch.countDown();
            }
        }, contextRecordsRecordName);
        awaitUpdateLatch(logContext, contextRecordsRecordName, updateWaitLatch);
        return recordAvailableNotifyingCache;
    }

    /**
     * Construct a {@link NotifyingCache} that handles when RPCs are added or removed from the
     * context.
     */
    static NotifyingCache<IRpcAvailableListener, IRpcInstance> createRpcAvailableNotifyingCache(
        final IObserverContext context, String contextRpcRecordName, final Object logContext)
    {
        final OneShotLatch updateWaitLatch = new OneShotLatch();
        final NotifyingCache<IRpcAvailableListener, IRpcInstance> rpcAvailableNotifyingCache =
            new NotifyingCache<IRpcAvailableListener, IRpcInstance>(context.getUtilityExecutor())
            {
                @Override
                protected void notifyListenerDataAdded(IRpcAvailableListener listener, String key, IRpcInstance data)
                {
                    listener.onRpcAvailable(data);
                }

                @Override
                protected void notifyListenerDataRemoved(IRpcAvailableListener listener, String key, IRpcInstance data)
                {
                    listener.onRpcUnavailable(data);
                }
            };
        context.addObserver(new IRecordListener()
        {
            @Override
            public void onChange(IRecord imageCopy, final IRecordChange atomicChange)
            {
                Set<Entry<String, IValue>> newRpcs = atomicChange.getPutEntries().entrySet();
                for (Entry<String, IValue> newRpc : newRpcs)
                {
                    final IRpcInstance rpc = context.getRpc(newRpc.getKey());
                    if (rpc != null)
                    {
                        if (rpcAvailableNotifyingCache.notifyListenersDataAdded(rpc.getName(), rpc))
                        {
                            Log.log(logContext, "RPC available: '", newRpc.getKey(), "' in ",
                                ObjectUtils.safeToString(logContext));
                        }
                    }
                    else
                    {
                        Log.log(logContext, "RPC '", newRpc.getKey(), "' available but not found in ",
                            ObjectUtils.safeToString(logContext));
                    }
                }
                Set<Entry<String, IValue>> removedRpcs = atomicChange.getRemovedEntries().entrySet();
                RpcInstance rpcFromDefinition;
                for (Entry<String, IValue> removedRpc : removedRpcs)
                {
                    rpcFromDefinition =
                        RpcInstance.constructInstanceFromDefinition(removedRpc.getKey(),
                            removedRpc.getValue().textValue());
                    if (rpcAvailableNotifyingCache.notifyListenersDataRemoved(rpcFromDefinition.getName(),
                        rpcFromDefinition))
                    {
                        Log.log(logContext, "RPC removed: '", removedRpc.getKey(), "' in ",
                            ObjectUtils.safeToString(logContext));
                    }
                }
                updateWaitLatch.countDown();
            }
        }, contextRpcRecordName);
        awaitUpdateLatch(logContext, contextRpcRecordName, updateWaitLatch);
        return rpcAvailableNotifyingCache;
    }

    /**
     * Construct a {@link NotifyingCache} that handles when records are subscribed for in the
     * context.
     */
    static NotifyingCache<IRecordSubscriptionListener, SubscriptionInfo> createSubscriptionNotifyingCache(
        final IObserverContext context, String contextSubscriptionsRecordName, final Object logContext)
    {
        final OneShotLatch updateWaitLatch = new OneShotLatch();
        final NotifyingCache<IRecordSubscriptionListener, SubscriptionInfo> subscriptionNotifyingCache =
            new NotifyingCache<IRecordSubscriptionListener, SubscriptionInfo>(context.getUtilityExecutor())
            {
                @Override
                protected void notifyListenerDataAdded(IRecordSubscriptionListener listener, String key,
                    SubscriptionInfo data)
                {
                    listener.onRecordSubscriptionChange(data);
                }

                @Override
                protected void notifyListenerDataRemoved(IRecordSubscriptionListener listener, String key,
                    SubscriptionInfo data)
                {
                    // noop
                }
            };
        context.addObserver(new IRecordListener()
        {
            @Override
            public void onChange(IRecord imageCopy, final IRecordChange atomicChange)
            {
                Set<Entry<String, IValue>> subscriptions = atomicChange.getPutEntries().entrySet();
                for (Entry<String, IValue> subsription : subscriptions)
                {
                    IValue previous = atomicChange.getOverwrittenEntries().get(subsription.getKey());
                    int previousSubscriberCount = 0;
                    if (previous != null)
                    {
                        previousSubscriberCount = (int) previous.longValue();
                    }
                    int currentSubscriberCount = (int) subsription.getValue().longValue();
                    SubscriptionInfo info =
                        new SubscriptionInfo(subsription.getKey(), currentSubscriberCount, previousSubscriberCount);
                    subscriptionNotifyingCache.notifyListenersDataAdded(info.getRecordName(), info);
                }

                Set<Entry<String, IValue>> removedSubscriptions = atomicChange.getRemovedEntries().entrySet();
                for (Entry<String, IValue> removed : removedSubscriptions)
                {
                    int currentSubscriberCount = 0;
                    int previousSubscriberCount = (int) removed.getValue().longValue();
                    SubscriptionInfo info =
                        new SubscriptionInfo(removed.getKey(), currentSubscriberCount, previousSubscriberCount);
                    subscriptionNotifyingCache.notifyListenersDataAdded(info.getRecordName(), info);
                    if (currentSubscriberCount == 0)
                    {
                        subscriptionNotifyingCache.notifyListenersDataRemoved(info.getRecordName(), info);
                    }
                }
                updateWaitLatch.countDown();
            }
        }, contextSubscriptionsRecordName);
        awaitUpdateLatch(logContext, contextSubscriptionsRecordName, updateWaitLatch);
        return subscriptionNotifyingCache;
    }

    /**
     * Construct the {@link NotifyingCache} that handles record connection status changes
     */
    static NotifyingCache<IRecordConnectionStatusListener, IValue> createRecordConnectionStatusNotifyingCache(
        final IObserverContext proxyContext, final Object logContext)
    {
        final OneShotLatch updateWaitLatch = new OneShotLatch();
        final NotifyingCache<IRecordConnectionStatusListener, IValue> recordStatusNotifyingCache =
            new NotifyingCache<IRecordConnectionStatusListener, IValue>(proxyContext.getUtilityExecutor())
            {
                @Override
                protected void notifyListenerDataRemoved(IRecordConnectionStatusListener listener, String key,
                    IValue data)
                {
                }

                @Override
                protected void notifyListenerDataAdded(IRecordConnectionStatusListener listener, String key, IValue data)
                {
                    if (ProxyContext.RECORD_CONNECTED == (data))
                    {
                        listener.onRecordConnected(key);
                    }
                    else
                    {
                        if (ProxyContext.RECORD_CONNECTING == (data))
                        {
                            listener.onRecordConnecting(key);
                        }
                        else
                        {
                            listener.onRecordDisconnected(key);
                        }
                    }
                }
            };
        proxyContext.addObserver(new IRecordListener()
        {
            @Override
            public void onChange(final IRecord imageCopy, IRecordChange atomicChange)
            {
                Map.Entry<String, IValue> entry = null;
                String key = null;
                IValue value = null;
                for (Iterator<Map.Entry<String, IValue>> it = atomicChange.getPutEntries().entrySet().iterator(); it.hasNext();)
                {
                    entry = it.next();
                    key = entry.getKey();
                    value = entry.getValue();
                    recordStatusNotifyingCache.notifyListenersDataAdded(key, value);
                }
                updateWaitLatch.countDown();
            }
        }, ProxyContext.RECORD_CONNECTION_STATUS_NAME);
        awaitUpdateLatch(logContext, ProxyContext.RECORD_CONNECTION_STATUS_NAME, updateWaitLatch);
        return recordStatusNotifyingCache;
    }

    /**
     * Construct the {@link NotifyingCache} that handles proxy connection status changes
     */
    static NotifyingCache<IProxyConnectionListener, IValue> createProxyConnectionNotifyingCache(
        final IObserverContext proxyContext, final Object logContext)
    {
        final OneShotLatch updateWaitLatch = new OneShotLatch();
        final NotifyingCache<IProxyConnectionListener, IValue> proxyConnectionNotifyingCache =
            new NotifyingCache<IProxyConnectionListener, IValue>(proxyContext.getUtilityExecutor())
            {
                @Override
                protected void notifyListenerDataRemoved(IProxyConnectionListener listener, String key, IValue data)
                {
                    listener.onDisconnected(key);
                }

                @Override
                protected void notifyListenerDataAdded(IProxyConnectionListener listener, String key, IValue data)
                {
                    listener.onConnected(key);
                }
            };
        proxyContext.addObserver(
            new CoalescingRecordListener(EXECUTOR, new IRecordListener()
            {
                final Map<String, String> current = new HashMap<String, String>();

                @Override
                public void onChange(final IRecord imageCopy, IRecordChange atomicChange)
                {
                    final Set<String> subMapKeys = atomicChange.getSubMapKeys();

                    final Set<String> added = new HashSet<String>();
                    final Set<String> removed = new HashSet<String>();
                    IRecordChange subMapAtomicChange;
                    for (String connectionId : subMapKeys)
                    {
                        subMapAtomicChange = atomicChange.getSubMapAtomicChange(connectionId);
                        if (subMapAtomicChange.getOverwrittenEntries().isEmpty())
                        {
                            // if removed is empty, then put must NOT be empty
                            if (subMapAtomicChange.getRemovedEntries().isEmpty())
                            {
                                added.add(connectionId);
                                this.current.put(
                                    connectionId,
                                    subMapAtomicChange.getPutEntries().get(IContextConnectionsRecordFields.PROXY_ID).textValue());
                            }
                            else
                            {
                                removed.add(connectionId);
                            }
                        }
                    }

                    for (String connectionId : removed)
                    {
                        proxyConnectionNotifyingCache.notifyListenersDataRemoved(this.current.remove(connectionId),
                            null);
                    }

                    for (String connectionId : added)
                    {
                        proxyConnectionNotifyingCache.notifyListenersDataAdded(this.current.get(connectionId),
                            LongValue.valueOf(1));
                    }
                    updateWaitLatch.countDown();
                }
            }, proxyContext.getName() + "-" + ISystemRecordNames.CONTEXT_CONNECTIONS, CachePolicyEnum.NO_IMAGE_NEEDED),
            ISystemRecordNames.CONTEXT_CONNECTIONS);
        awaitUpdateLatch(logContext, ISystemRecordNames.CONTEXT_CONNECTIONS, updateWaitLatch);
        return proxyConnectionNotifyingCache;
    }

    /**
     * Construct the {@link NotifyingCache} that handles service connection status changes
     */
    static NotifyingCache<IServiceConnectionStatusListener, Connection> createServiceConnectionStatusNotifyingCache(
        final IObserverContext proxyContext, final Object logContext)
    {
        final OneShotLatch updateWaitLatch = new OneShotLatch();
        final NotifyingCache<IServiceConnectionStatusListener, Connection> serviceStatusNotifyingCache =
            new NotifyingCache<IServiceConnectionStatusListener, Connection>(proxyContext.getUtilityExecutor())
            {
                @Override
                protected void notifyListenerDataRemoved(IServiceConnectionStatusListener listener, String key,
                    Connection data)
                {
                }

                @Override
                protected void notifyListenerDataAdded(IServiceConnectionStatusListener listener, String key,
                    Connection data)
                {
                    switch(data)
                    {
                        case CONNECTED:
                            listener.onConnected(decomposeServiceFromProxyName(proxyContext.getName()),
                                System.identityHashCode(proxyContext));
                            break;
                        case DISCONNECTED:
                            listener.onDisconnected(decomposeServiceFromProxyName(proxyContext.getName()),
                                System.identityHashCode(proxyContext));
                            break;
                        case RECONNECTING:
                            listener.onReconnecting(decomposeServiceFromProxyName(proxyContext.getName()),
                                System.identityHashCode(proxyContext));
                            break;
                    }
                }
            };
        proxyContext.addObserver(new IRecordListener()
        {
            @Override
            public void onChange(final IRecord imageCopy, IRecordChange atomicChange)
            {
                Connection status = IStatusAttribute.Utils.getStatus(Connection.class, imageCopy);
                serviceStatusNotifyingCache.notifyListenersDataAdded(Connection.class.getSimpleName(), status);
                updateWaitLatch.countDown();
            }
        }, ISystemRecordNames.CONTEXT_STATUS);
        awaitUpdateLatch(logContext, ISystemRecordNames.CONTEXT_STATUS, updateWaitLatch);
        return serviceStatusNotifyingCache;
    }

    /**
     * <b>This assumes that the token <tt>'->'</tt> does not appear in the name of the service or
     * client</b>
     * 
     * @return the client part of the proxy name format <tt>'service->client'</tt>. If it is not in
     *         this format, returns the proxyName
     */
    public static String decomposeClientFromProxyName(String proxyName)
    {
        final int indexOf = proxyName.indexOf(SERVICE_CLIENT_DELIMITER);
        if (indexOf > -1)
        {
            return proxyName.substring(indexOf + SERVICE_CLIENT_DELIMITER.length());
        }
        return proxyName;
    }

    /**
     * <b>This assumes that the token <tt>'->'</tt> does not appear in the name of the service or
     * client</b>
     * 
     * @return the service part of the proxy name format <tt>'service->client'</tt>. If it is not in
     *         this format, returns the proxyName
     */
    public static String decomposeServiceFromProxyName(String proxyName)
    {
        final int indexOf = proxyName.indexOf(SERVICE_CLIENT_DELIMITER);
        if (indexOf > -1)
        {
            return proxyName.substring(0, indexOf);
        }
        return proxyName;
    }

    /**
     * @return a proxy name format <tt>'service->client'</tt>
     */
    public static String composeProxyName(String service, String client)
    {
        return service + SERVICE_CLIENT_DELIMITER + client;
    }

    /**
     * @return a string in the form <tt>'name[0]@canonical_host_name'</tt>. <br>
     *         If there are no name arguments, the 'name' is the calling class.
     */
    public static String composeHostQualifiedName(String... name)
    {
        try
        {
            return (name == null || name.length == 0 ? ThreadUtils.getIndirectCallingClassSimpleName() : name[0]) + "@"
                + TcpChannelUtils.LOCALHOST_IP;
        }
        catch (Exception e)
        {
            Log.log(PlatformRegistryAgent.class, "Could not create default name", e);
            return "default:" + System.currentTimeMillis();
        }
    }

    static String getHostNameFromServiceInfoRecord(Map<String, IValue> serviceRecord)
    {
        return serviceRecord.get(ServiceInfoRecordFields.HOST_NAME_FIELD).textValue();
    }

    static int getPortFromServiceInfoRecord(Map<String, IValue> serviceRecord)
    {
        return (int) serviceRecord.get(ServiceInfoRecordFields.PORT_FIELD).longValue();
    }

    static TransportTechnologyEnum getTransportTechnologyFromServiceInfoRecord(Map<String, IValue> serviceRecord)
    {
        return TransportTechnologyEnum.valueOf(serviceRecord.get(ServiceInfoRecordFields.TRANSPORT_TECHNOLOGY_FIELD).textValue());
    }

    static ICodec<?> getCodecFromServiceInfoRecord(Map<String, IValue> serviceRecord)
    {
        String codecName = serviceRecord.get(ServiceInfoRecordFields.WIRE_PROTOCOL_FIELD).textValue();
        return WireProtocolEnum.valueOf(codecName).getCodec();
    }

    /**
     * Compose the service instance ID representing a service member of a platform service family.
     * 
     * @return the ID to uniquely identify the service member of this service, format is
     *         <tt>'serviceFamily[serviceMember]'</tt>
     */
    public static String composePlatformServiceInstanceID(String serviceFamily, String serviceMember)
    {
        final StringBuilder sb =
            new StringBuilder(serviceFamily.length() + serviceMember.length() + SERVICE_INSTANCE_PREFIX.length()
                + SERVICE_INSTANCE_SUFFIX.length());
        sb.append(serviceFamily).append(SERVICE_INSTANCE_PREFIX).append(serviceMember).append(SERVICE_INSTANCE_SUFFIX);
        return sb.toString();
    }

    /**
     * Get an array holding the service name and service member name extracted from a service
     * instance key. The service instance key must have been created via
     * {@link #composePlatformServiceInstanceID(String, String)}.
     * 
     * @return an array <code>[serviceFamily,serviceMember]</code>, <code>null</code> if the key is
     *         not in the expected format
     */
    public static String[] decomposePlatformServiceInstanceID(String platformServiceInstanceID)
    {
        int index = platformServiceInstanceID.indexOf(SERVICE_INSTANCE_PREFIX);
        if (index == -1)
        {
            return null;
        }
        return new String[] {
            platformServiceInstanceID.substring(0, index),
            platformServiceInstanceID.substring(index + SERVICE_INSTANCE_PREFIX.length(),
                platformServiceInstanceID.length() - SERVICE_INSTANCE_SUFFIX.length()) };
    }

    public static final int DECOMPOSED_SERVICE_NAME_INDEX = 0;
    public static final int DECOMPOSED_SERVICE_INSTANCE_NAME_INDEX = 0;

    /**
     * Convenience method to execute the RPC hosted by the service component - this waits for the
     * RPC to be published
     * 
     * @param component
     *            the service component hosting the RPC
     * @param discoveryTimeoutMillis
     *            the timeout to wait for the RPC to be available
     * @param rpcName
     *            the RPC name
     * @param rpcArgs
     *            the arguments for the RPC
     * @return the return value of the RPC execution
     */
    public static IValue executeRpc(IPlatformServiceComponent component, long discoveryTimeoutMillis,
        final String rpcName, final IValue... rpcArgs) throws TimeOutException, ExecutionException
    {
        // todo throw exception if is fission thread
        return getRpc(component, discoveryTimeoutMillis, rpcName, rpcArgs).execute(rpcArgs);
    }

    /**
     * Convenience method to execute the RPC hosted by the service component - this waits for the
     * RPC to be published
     * 
     * @param component
     *            the service component hosting the RPC
     * @param discoveryTimeoutMillis
     *            the timeout to wait for the RPC to be available
     * @param rpcName
     *            the RPC name
     * @param rpcArgs
     *            the arguments for the RPC
     * @return the return value of the RPC execution
     */
    public static void executeRpcNoResponse(IPlatformServiceComponent component, long discoveryTimeoutMillis,
        final String rpcName, final IValue... rpcArgs) throws TimeOutException, ExecutionException
    {
        getRpc(component, discoveryTimeoutMillis, rpcName, rpcArgs).executeNoResponse(rpcArgs);
    }

    private static IRpcInstance getRpc(IPlatformServiceComponent component, long discoveryTimeoutMillis,
        final String rpcName, final IValue... rpcArgs) throws TimeOutException
    {
        final AtomicReference<IRpcInstance> rpcRef = new AtomicReference<IRpcInstance>();
        rpcRef.set(component.getAllRpcs().get(rpcName));
        if (rpcRef.get() == null)
        {
            final CountDownLatch latch = new CountDownLatch(1);
            final IRpcAvailableListener rpcListener = new IRpcAvailableListener()
            {
                @Override
                public void onRpcUnavailable(IRpcInstance rpc)
                {
                }

                @Override
                public void onRpcAvailable(IRpcInstance rpc)
                {
                    if (is.eq(rpc.getName(), rpcName) && rpcArgs.length == rpc.getArgTypes().length)
                    {
                        try
                        {
                            rpcRef.set(rpc);
                        }
                        finally
                        {
                            latch.countDown();
                        }
                    }
                }
            };
            try
            {
                component.addRpcAvailableListener(rpcListener);
                try
                {
                    if (!latch.await(discoveryTimeoutMillis, TimeUnit.MILLISECONDS))
                    {
                        throw new TimeOutException("No RPC found with name [" + rpcName + "] during discovery period "
                            + discoveryTimeoutMillis + "ms");
                    }
                }
                catch (InterruptedException e)
                {
                    // we don't care!
                }
            }
            finally
            {
                component.removeRpcAvailableListener(rpcListener);
            }
        }
        return rpcRef.get();
    }

    /**
     * @deprecated use {@link #getNextAvailableServicePort()}
     */
    @SuppressWarnings("unused")
    @Deprecated
    public static int getNextFreeDefaultTcpServerPort(String host)
    {
        return getNextAvailableServicePort();
    }

    /**
     * @see TransportTechnologyEnum#getNextAvailableServicePort()
     */
    public static int getNextAvailableServicePort()
    {
        return TransportTechnologyEnum.getDefaultFromSystemProperty().getNextAvailableServicePort();
    }

    private static void awaitUpdateLatch(final Object logContext, String recordName, final OneShotLatch updateWaitLatch)
    {
        try
        {
            boolean isCountedDown =
                updateWaitLatch.await(DataFissionProperties.Values.PROXY_CONTEXT_RECONNECT_PERIOD_MILLIS,
                    TimeUnit.MILLISECONDS);
            if (!isCountedDown)
            {
                Log.log(logContext, "Initial image for '", recordName, "' was not received after waiting [",
                    String.valueOf(DataFissionProperties.Values.PROXY_CONTEXT_RECONNECT_PERIOD_MILLIS), "] millis.");
            }
        }
        catch (InterruptedException e)
        {
            // ignore
        }
    }
}<|MERGE_RESOLUTION|>--- conflicted
+++ resolved
@@ -53,11 +53,6 @@
 import com.fimtra.datafission.IRpcInstance.ExecutionException;
 import com.fimtra.datafission.IRpcInstance.TimeOutException;
 import com.fimtra.datafission.IValue;
-<<<<<<< HEAD
-=======
-import com.fimtra.datafission.core.CoalescingRecordListener;
-import com.fimtra.datafission.core.CoalescingRecordListener.CachePolicyEnum;
->>>>>>> bcc5b22e
 import com.fimtra.datafission.core.ContextUtils;
 import com.fimtra.datafission.core.IStatusAttribute;
 import com.fimtra.datafission.core.IStatusAttribute.Connection;
@@ -233,11 +228,7 @@
                 }
                 updateWaitLatch.countDown();
             }
-<<<<<<< HEAD
         }, servicesRecordName);
-=======
-        }, context.getName() + "-" + servicesRecordName, CachePolicyEnum.NO_IMAGE_NEEDED), servicesRecordName);
->>>>>>> bcc5b22e
         awaitUpdateLatch(logContext, servicesRecordName, updateWaitLatch);
         return serviceAvailableListeners;
     }
@@ -567,54 +558,51 @@
                     listener.onConnected(key);
                 }
             };
-        proxyContext.addObserver(
-            new CoalescingRecordListener(EXECUTOR, new IRecordListener()
-            {
-                final Map<String, String> current = new HashMap<String, String>();
-
-                @Override
-                public void onChange(final IRecord imageCopy, IRecordChange atomicChange)
-                {
-                    final Set<String> subMapKeys = atomicChange.getSubMapKeys();
-
-                    final Set<String> added = new HashSet<String>();
-                    final Set<String> removed = new HashSet<String>();
-                    IRecordChange subMapAtomicChange;
-                    for (String connectionId : subMapKeys)
-                    {
-                        subMapAtomicChange = atomicChange.getSubMapAtomicChange(connectionId);
-                        if (subMapAtomicChange.getOverwrittenEntries().isEmpty())
+        proxyContext.addObserver(new IRecordListener()
+        {
+            final Map<String, String> current = new HashMap<String, String>();
+
+            @Override
+            public void onChange(final IRecord imageCopy, IRecordChange atomicChange)
+            {
+                final Set<String> subMapKeys = atomicChange.getSubMapKeys();
+
+                final Set<String> added = new HashSet<String>();
+                final Set<String> removed = new HashSet<String>();
+                IRecordChange subMapAtomicChange;
+                for (String connectionId : subMapKeys)
+                {
+                    subMapAtomicChange = atomicChange.getSubMapAtomicChange(connectionId);
+                    if (subMapAtomicChange.getOverwrittenEntries().isEmpty())
+                    {
+                        // if removed is empty, then put must NOT be empty
+                        if (subMapAtomicChange.getRemovedEntries().isEmpty())
                         {
-                            // if removed is empty, then put must NOT be empty
-                            if (subMapAtomicChange.getRemovedEntries().isEmpty())
-                            {
-                                added.add(connectionId);
-                                this.current.put(
-                                    connectionId,
-                                    subMapAtomicChange.getPutEntries().get(IContextConnectionsRecordFields.PROXY_ID).textValue());
-                            }
-                            else
-                            {
-                                removed.add(connectionId);
-                            }
+                            added.add(connectionId);
+                            this.current.put(
+                                connectionId,
+                                subMapAtomicChange.getPutEntries().get(IContextConnectionsRecordFields.PROXY_ID).textValue());
                         }
-                    }
-
-                    for (String connectionId : removed)
-                    {
-                        proxyConnectionNotifyingCache.notifyListenersDataRemoved(this.current.remove(connectionId),
-                            null);
-                    }
-
-                    for (String connectionId : added)
-                    {
-                        proxyConnectionNotifyingCache.notifyListenersDataAdded(this.current.get(connectionId),
-                            LongValue.valueOf(1));
-                    }
-                    updateWaitLatch.countDown();
-                }
-            }, proxyContext.getName() + "-" + ISystemRecordNames.CONTEXT_CONNECTIONS, CachePolicyEnum.NO_IMAGE_NEEDED),
-            ISystemRecordNames.CONTEXT_CONNECTIONS);
+                        else
+                        {
+                            removed.add(connectionId);
+                        }
+                    }
+                }
+
+                for (String connectionId : removed)
+                {
+                    proxyConnectionNotifyingCache.notifyListenersDataRemoved(this.current.remove(connectionId), null);
+                }
+
+                for (String connectionId : added)
+                {
+                    proxyConnectionNotifyingCache.notifyListenersDataAdded(this.current.get(connectionId),
+                        LongValue.valueOf(1));
+                }
+                updateWaitLatch.countDown();
+            }
+        }, ISystemRecordNames.CONTEXT_CONNECTIONS);
         awaitUpdateLatch(logContext, ISystemRecordNames.CONTEXT_CONNECTIONS, updateWaitLatch);
         return proxyConnectionNotifyingCache;
     }
