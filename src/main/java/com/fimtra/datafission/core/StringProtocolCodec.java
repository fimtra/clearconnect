--- conflicted
+++ resolved
@@ -107,18 +107,9 @@
      * This is the ASCII code for STX (0x2). This allows cut-n-paste of text using editors as using
      * the ASCII code for NULL=0x0 causes problems.
      */
-<<<<<<< HEAD
     static final char NULL_CHAR = 0x2;
     static final String NULL_VALUE = new String(new char[] { NULL_CHAR });
     static final int DOUBLE_KEY_PREAMBLE_LENGTH = 2;
-=======
-    static final String NULL_VALUE = new String(new char[] { 0x2 });
-    static final char[] NULL_VALUE_CHARS = NULL_VALUE.toCharArray();
-    static final String KEY_PREAMBLE = NULL_VALUE;
-    static final char[] KEY_PREAMBLE_CHARS = KEY_PREAMBLE.toCharArray();
-    static final String DOUBLE_KEY_PREAMBLE = KEY_PREAMBLE + KEY_PREAMBLE;
-    static final int DOUBLE_KEY_PREAMBLE_LENGTH = DOUBLE_KEY_PREAMBLE.length();
->>>>>>> 59f0c410
 
     final ISessionProtocol sessionSyncProtocol;
 
@@ -384,21 +375,6 @@
     private static void addEntriesToTxString(char[] changeType, Map<String, IValue> entries, StringBuilder txString,
         CharArrayReference chars)
     {
-<<<<<<< HEAD
-=======
-        Map.Entry<String, IValue> entry;
-        String key;
-        IValue value;
-        int i = 0;
-        int last;
-        int length;
-        char charAt;
-        char[] cbuf;
-        char[] escapedChars = new char[2];
-        escapedChars[0] = CHAR_ESCAPE;
-        boolean needToEscape;
-        String valueAsString;
->>>>>>> 59f0c410
         if (entries != null && entries.size() > 0)
         {
             Map.Entry<String, IValue> entry;
@@ -531,12 +507,6 @@
             
             final char[] chars = charsRef.ref;
             final char[] escapedChars = new char[2];
-            
-<<<<<<< HEAD
-=======
-            escapedChars[0] = CHAR_ESCAPE;
-
->>>>>>> 59f0c410
             valueToSend.getChars(0, valueToSend.length(), chars, 0);
             
             escapedChars[0] = CHAR_ESCAPE;
